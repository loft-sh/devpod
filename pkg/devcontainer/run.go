--- conflicted
+++ resolved
@@ -332,7 +332,6 @@
 	return nil
 }
 
-<<<<<<< HEAD
 func (r *runner) recreateCustomDriver(ctx context.Context, options UpOptions) (*config.Result, error) {
 	err := r.Driver.StopDevContainer(ctx, r.ID)
 	if err != nil {
@@ -345,8 +344,6 @@
 	return r.Up(ctx, options)
 }
 
-=======
->>>>>>> 9a76b271
 func getWorkspace(
 	workspaceFolder, workspaceID string,
 	conf *config.DevContainerConfig,
